use std::{
    collections::{BTreeMap, HashMap},
    convert::{TryFrom, TryInto},
    fmt::{Debug, Display},
    iter::FromIterator,
    sync::Arc,
};

use bytes::Bytes;
use chrono::Utc;
use derivative::Derivative;
use serde::{Deserialize, Serialize, Serializer};
use vector_common::EventDataEq;

use super::{
    finalization::{BatchNotifier, EventFinalizer},
    metadata::EventMetadata,
    util, EventFinalizers, Finalizable, PathComponent, Value,
};
use crate::{config::log_schema, event::MaybeAsLogMut, ByteSizeOf};

#[derive(Clone, Debug, PartialEq, PartialOrd, Derivative, Deserialize)]
pub struct LogEvent {
    // **IMPORTANT:** Due to numerous legacy reasons this **must** be a Map variant.
    #[derivative(Default(value = "Arc::new(Value::from(BTreeMap::default()))"))]
    #[serde(flatten)]
    fields: Arc<Value>,

    #[serde(skip)]
    metadata: EventMetadata,
}

impl LogEvent {
    pub fn metadata(&self) -> &EventMetadata {
        &self.metadata
    }

    pub fn metadata_mut(&mut self) -> &mut EventMetadata {
        &mut self.metadata
    }
}

impl Default for LogEvent {
    fn default() -> Self {
        Self {
            fields: Arc::new(Value::Object(BTreeMap::new())),
            metadata: EventMetadata::default(),
        }
    }
}

impl ByteSizeOf for LogEvent {
    fn allocated_bytes(&self) -> usize {
        self.fields.allocated_bytes() + self.metadata.allocated_bytes()
    }
}

impl Finalizable for LogEvent {
    fn take_finalizers(&mut self) -> EventFinalizers {
        self.metadata.take_finalizers()
    }
}

impl LogEvent {
    #[must_use]
    pub fn new_with_metadata(metadata: EventMetadata) -> Self {
        Self {
            fields: Arc::new(Value::Object(Default::default())),
            metadata,
        }
    }

    ///  Create a `LogEvent` into a tuple of its components
    pub fn from_parts(map: BTreeMap<String, Value>, metadata: EventMetadata) -> Self {
        let fields = Value::Object(map);
        Self {
            fields: Arc::new(fields),
            metadata,
        }
    }

    /// Convert a `LogEvent` into a tuple of its components
    ///
    /// # Panics
    ///
    /// Panics if the fields of the `LogEvent` are not a `Value::Map`.
    pub fn into_parts(mut self) -> (BTreeMap<String, Value>, EventMetadata) {
        Arc::make_mut(&mut self.fields);
        (
            Arc::try_unwrap(self.fields)
                .expect("already cloned")
                .into_object()
                .unwrap_or_else(|| unreachable!("fields must be a map")),
            self.metadata,
        )
    }

    #[must_use]
    pub fn with_batch_notifier(mut self, batch: &Arc<BatchNotifier>) -> Self {
        self.metadata = self.metadata.with_batch_notifier(batch);
        self
    }

    #[must_use]
    pub fn with_batch_notifier_option(mut self, batch: &Option<Arc<BatchNotifier>>) -> Self {
        self.metadata = self.metadata.with_batch_notifier_option(batch);
        self
    }

    pub fn add_finalizer(&mut self, finalizer: EventFinalizer) {
        self.metadata.add_finalizer(finalizer);
    }

    pub fn get(&self, key: impl AsRef<str>) -> Option<&Value> {
        util::log::get(self.as_map(), key.as_ref())
    }

<<<<<<< HEAD
    #[instrument(level = "trace", skip(self, meaning), fields(meaning = %meaning.as_ref()))]
    pub fn get_by_meaning(&self, meaning: impl AsRef<str>) -> Option<&Value> {
        self.metadata()
            .schema_definition()
            .meaning_path(meaning.as_ref())
            .and_then(|path| self.fields.get_by_path(path))
    }

    #[instrument(level = "trace", skip(self, key), fields(key = %key.as_ref()))]
=======
>>>>>>> 615ef4e2
    pub fn get_flat(&self, key: impl AsRef<str>) -> Option<&Value> {
        self.as_map().get(key.as_ref())
    }

    pub fn get_mut(&mut self, key: impl AsRef<str>) -> Option<&mut Value> {
        util::log::get_mut(self.as_map_mut(), key.as_ref())
    }

    pub fn contains(&self, key: impl AsRef<str>) -> bool {
        util::log::contains(self.as_map(), key.as_ref())
    }

    pub fn insert(
        &mut self,
        key: impl AsRef<str>,
        value: impl Into<Value> + Debug,
    ) -> Option<Value> {
        util::log::insert(self.as_map_mut(), key.as_ref(), value.into())
    }

    pub fn try_insert(&mut self, key: impl AsRef<str>, value: impl Into<Value> + Debug) {
        let key = key.as_ref();
        if !self.contains(key) {
            self.insert(key, value);
        }
    }

    pub fn insert_path<V>(&mut self, key: Vec<PathComponent>, value: V) -> Option<Value>
    where
        V: Into<Value> + Debug,
    {
        util::log::insert_path(self.as_map_mut(), key, value.into())
    }

    /// Rename a key in place without reference to pathing
    ///
    /// The function will rename a key in place without reference to any path
    /// information in the key, much as if you were to call [`remove`] and then
    /// [`insert_flat`].
    ///
    /// This function is a no-op if `from_key` and `to_key` are identical. If
    /// `to_key` already exists in the structure its value will be overwritten
    /// silently.
    #[inline]
    #[allow(clippy::needless_pass_by_value)] // will be fixed by #11570
    pub fn rename_key_flat<K>(&mut self, from_key: K, to_key: K)
    where
        K: AsRef<str> + Into<String> + PartialEq + Display,
    {
        if from_key != to_key {
            if let Some(val) = Arc::make_mut(&mut self.fields)
                .as_object_mut_unwrap()
                .remove(from_key.as_ref())
            {
                self.insert_flat(to_key, val);
            }
        }
    }

    /// Insert a key in place without reference to pathing
    ///
    /// This function will insert a key in place without reference to any
    /// pathing information in the key. It will insert over the top of any value
    /// that exists in the map already.
    pub fn insert_flat<K, V>(&mut self, key: K, value: V) -> Option<Value>
    where
        K: Into<String> + Display,
        V: Into<Value> + Debug,
    {
        self.as_map_mut().insert(key.into(), value.into())
    }

    pub fn try_insert_flat(&mut self, key: impl AsRef<str>, value: impl Into<Value> + Debug) {
        let key = key.as_ref();
        if !self.as_map().contains_key(key) {
            self.insert_flat(key, value);
        }
    }

    pub fn remove(&mut self, key: impl AsRef<str>) -> Option<Value> {
        util::log::remove(self.as_map_mut(), key.as_ref(), false)
    }

    pub fn remove_prune(&mut self, key: impl AsRef<str>, prune: bool) -> Option<Value> {
        util::log::remove(self.as_map_mut(), key.as_ref(), prune)
    }

    pub fn keys(&self) -> impl Iterator<Item = String> + '_ {
        match self.fields.as_ref() {
            Value::Object(map) => util::log::keys(map),
            _ => unreachable!(),
        }
    }

    pub fn all_fields(&self) -> impl Iterator<Item = (String, &Value)> + Serialize {
        util::log::all_fields(self.as_map())
    }

    pub fn is_empty(&self) -> bool {
        self.as_map().is_empty()
    }

    pub fn as_map(&self) -> &BTreeMap<String, Value> {
        match self.fields.as_ref() {
            Value::Object(map) => map,
            _ => unreachable!(),
        }
    }

    pub fn as_map_mut(&mut self) -> &mut BTreeMap<String, Value> {
        match Arc::make_mut(&mut self.fields) {
            Value::Object(ref mut map) => map,
            _ => unreachable!(),
        }
    }

    /// Merge all fields specified at `fields` from `incoming` to `current`.
    pub fn merge(&mut self, mut incoming: LogEvent, fields: &[impl AsRef<str>]) {
        for field in fields {
            let incoming_val = match incoming.remove(field) {
                None => continue,
                Some(val) => val,
            };
            match self.get_mut(&field) {
                None => {
                    self.insert(field, incoming_val);
                }
                Some(current_val) => current_val.merge(incoming_val),
            }
        }
        self.metadata.merge(incoming.metadata);
    }
}

impl MaybeAsLogMut for LogEvent {
    fn maybe_as_log_mut(&mut self) -> Option<&mut LogEvent> {
        Some(self)
    }
}

impl EventDataEq for LogEvent {
    fn event_data_eq(&self, other: &Self) -> bool {
        self.fields == other.fields && self.metadata.event_data_eq(&other.metadata)
    }
}

impl From<Bytes> for LogEvent {
    fn from(message: Bytes) -> Self {
        let mut log = LogEvent::default();

        log.insert(log_schema().message_key(), message);
        log.insert(log_schema().timestamp_key(), Utc::now());

        log
    }
}

impl From<&str> for LogEvent {
    fn from(message: &str) -> Self {
        message.to_owned().into()
    }
}

impl From<String> for LogEvent {
    fn from(message: String) -> Self {
        Bytes::from(message).into()
    }
}

impl From<BTreeMap<String, Value>> for LogEvent {
    fn from(map: BTreeMap<String, Value>) -> Self {
        LogEvent {
            fields: Arc::new(Value::Object(map)),
            metadata: EventMetadata::default(),
        }
    }
}

impl From<LogEvent> for BTreeMap<String, Value> {
    fn from(mut event: LogEvent) -> BTreeMap<String, Value> {
        Arc::make_mut(&mut event.fields);
        match Arc::try_unwrap(event.fields).expect("already cloned") {
            Value::Object(map) => map,
            _ => unreachable!(),
        }
    }
}

impl From<HashMap<String, Value>> for LogEvent {
    fn from(map: HashMap<String, Value>) -> Self {
        LogEvent {
            fields: Arc::new(map.into_iter().collect()),
            metadata: EventMetadata::default(),
        }
    }
}

impl<S> From<LogEvent> for HashMap<String, Value, S>
where
    S: std::hash::BuildHasher + Default,
{
    fn from(event: LogEvent) -> HashMap<String, Value, S> {
        let fields: BTreeMap<_, _> = event.into();
        fields.into_iter().collect()
    }
}

impl TryFrom<serde_json::Value> for LogEvent {
    type Error = crate::Error;

    fn try_from(map: serde_json::Value) -> Result<Self, Self::Error> {
        match map {
            serde_json::Value::Object(fields) => Ok(LogEvent::from(
                fields
                    .into_iter()
                    .map(|(k, v)| (k, v.into()))
                    .collect::<BTreeMap<_, _>>(),
            )),
            _ => Err(crate::Error::from(
                "Attempted to convert non-Object JSON into a LogEvent.",
            )),
        }
    }
}

impl TryInto<serde_json::Value> for LogEvent {
    type Error = crate::Error;

    fn try_into(self) -> Result<serde_json::Value, Self::Error> {
        Ok(serde_json::to_value(self.fields.as_ref())?)
    }
}

impl<T> std::ops::Index<T> for LogEvent
where
    T: AsRef<str>,
{
    type Output = Value;

    fn index(&self, key: T) -> &Value {
        self.get(key.as_ref())
            .expect(&*format!("Key is not found: {:?}", key.as_ref()))
    }
}

impl<K, V> Extend<(K, V)> for LogEvent
where
    K: AsRef<str>,
    V: Into<Value>,
{
    fn extend<I: IntoIterator<Item = (K, V)>>(&mut self, iter: I) {
        for (k, v) in iter {
            self.insert(k.as_ref(), v.into());
        }
    }
}

// Allow converting any kind of appropriate key/value iterator directly into a LogEvent.
impl<K: AsRef<str>, V: Into<Value>> FromIterator<(K, V)> for LogEvent {
    fn from_iter<T: IntoIterator<Item = (K, V)>>(iter: T) -> Self {
        let mut log_event = Self::default();
        log_event.extend(iter);
        log_event
    }
}

impl Serialize for LogEvent {
    fn serialize<S>(&self, serializer: S) -> Result<S::Ok, S::Error>
    where
        S: Serializer,
    {
        serializer.collect_map(self.as_map().iter())
    }
}

impl From<&tracing::Event<'_>> for LogEvent {
    fn from(event: &tracing::Event<'_>) -> Self {
        let now = chrono::Utc::now();
        let mut maker = MakeLogEvent::default();
        event.record(&mut maker);

        let mut log = maker.0;
        log.insert("timestamp", now);

        let meta = event.metadata();
        log.insert(
            "metadata.kind",
            if meta.is_event() {
                Value::Bytes("event".to_string().into())
            } else if meta.is_span() {
                Value::Bytes("span".to_string().into())
            } else {
                Value::Null
            },
        );
        log.insert("metadata.level", meta.level().to_string());
        log.insert(
            "metadata.module_path",
            meta.module_path()
                .map_or(Value::Null, |mp| Value::Bytes(mp.to_string().into())),
        );
        log.insert("metadata.target", meta.target().to_string());

        log
    }
}

#[derive(Debug, Default)]
struct MakeLogEvent(LogEvent);

impl tracing::field::Visit for MakeLogEvent {
    fn record_str(&mut self, field: &tracing::field::Field, value: &str) {
        self.0.insert(field.name(), value.to_string());
    }

    fn record_debug(&mut self, field: &tracing::field::Field, value: &dyn Debug) {
        self.0.insert(field.name(), format!("{:?}", value));
    }

    fn record_i64(&mut self, field: &tracing::field::Field, value: i64) {
        self.0.insert(field.name(), value);
    }

    fn record_u64(&mut self, field: &tracing::field::Field, value: u64) {
        let field = field.name();
        let converted: Result<i64, _> = value.try_into();
        match converted {
            Ok(value) => self.0.insert(field, value),
            Err(_) => self.0.insert(field, value.to_string()),
        };
    }

    fn record_bool(&mut self, field: &tracing::field::Field, value: bool) {
        self.0.insert(field.name(), value);
    }
}

#[cfg(test)]
mod test {
    use super::*;
    use crate::test_util::open_fixture;

    // The following two tests assert that renaming a key has no effect if the
    // keys are equivalent, whether the key exists in the log or not.
    #[test]
    fn rename_key_flat_equiv_exists() {
        let mut fields = BTreeMap::new();
        fields.insert("one".to_string(), Value::Integer(1_i64));
        fields.insert("two".to_string(), Value::Integer(2_i64));
        let expected_fields = fields.clone();

        let mut base = LogEvent::from_parts(fields, EventMetadata::default());
        base.rename_key_flat("one", "one");
        let (actual_fields, _) = base.into_parts();

        assert_eq!(expected_fields, actual_fields);
    }
    #[test]
    fn rename_key_flat_equiv_not_exists() {
        let mut fields = BTreeMap::new();
        fields.insert("one".to_string(), Value::Integer(1_i64));
        fields.insert("two".to_string(), Value::Integer(2_i64));
        let expected_fields = fields.clone();

        let mut base = LogEvent::from_parts(fields, EventMetadata::default());
        base.rename_key_flat("three", "three");
        let (actual_fields, _) = base.into_parts();

        assert_eq!(expected_fields, actual_fields);
    }
    // Assert that renaming a key has no effect if the key does not originally
    // exist in the log, when the to -> from keys are not identical.
    #[test]
    fn rename_key_flat_not_exists() {
        let mut fields = BTreeMap::new();
        fields.insert("one".to_string(), Value::Integer(1_i64));
        fields.insert("two".to_string(), Value::Integer(2_i64));
        let expected_fields = fields.clone();

        let mut base = LogEvent::from_parts(fields, EventMetadata::default());
        base.rename_key_flat("three", "four");
        let (actual_fields, _) = base.into_parts();

        assert_eq!(expected_fields, actual_fields);
    }
    // Assert that renaming a key has the effect of moving the value from one
    // key name to another if the key exists.
    #[test]
    fn rename_key_flat_no_overlap() {
        let mut fields = BTreeMap::new();
        fields.insert("one".to_string(), Value::Integer(1_i64));
        fields.insert("two".to_string(), Value::Integer(2_i64));

        let mut expected_fields = fields.clone();
        let val = expected_fields.remove("one").unwrap();
        expected_fields.insert("three".to_string(), val);

        let mut base = LogEvent::from_parts(fields, EventMetadata::default());
        base.rename_key_flat("one", "three");
        let (actual_fields, _) = base.into_parts();

        assert_eq!(expected_fields, actual_fields);
    }
    // Assert that renaming a key has the effect of moving the value from one
    // key name to another if the key exists and will overwrite another key if
    // it exists.
    #[test]
    fn rename_key_flat_overlap() {
        let mut fields = BTreeMap::new();
        fields.insert("one".to_string(), Value::Integer(1_i64));
        fields.insert("two".to_string(), Value::Integer(2_i64));

        let mut expected_fields = fields.clone();
        let val = expected_fields.remove("one").unwrap();
        expected_fields.insert("two".to_string(), val);

        let mut base = LogEvent::from_parts(fields, EventMetadata::default());
        base.rename_key_flat("one", "two");
        let (actual_fields, _) = base.into_parts();

        assert_eq!(expected_fields, actual_fields);
    }

    #[test]
    fn insert() {
        let mut log = LogEvent::default();

        let old = log.insert("foo", "foo");

        assert_eq!(log.get("foo"), Some(&"foo".into()));
        assert_eq!(old, None);
    }

    #[test]
    fn insert_existing() {
        let mut log = LogEvent::default();
        log.insert("foo", "foo");

        let old = log.insert("foo", "bar");

        assert_eq!(log.get("foo"), Some(&"bar".into()));
        assert_eq!(old, Some("foo".into()));
    }

    #[test]
    fn try_insert() {
        let mut log = LogEvent::default();

        log.try_insert("foo", "foo");

        assert_eq!(log.get("foo"), Some(&"foo".into()));
    }

    #[test]
    fn try_insert_existing() {
        let mut log = LogEvent::default();
        log.insert("foo", "foo");

        log.try_insert("foo", "bar");

        assert_eq!(log.get("foo"), Some(&"foo".into()));
    }

    #[test]
    fn try_insert_dotted() {
        let mut log = LogEvent::default();

        log.try_insert("foo.bar", "foo");

        assert_eq!(log.get("foo.bar"), Some(&"foo".into()));
        assert_eq!(log.get_flat("foo.bar"), None);
    }

    #[test]
    fn try_insert_existing_dotted() {
        let mut log = LogEvent::default();
        log.insert("foo.bar", "foo");

        log.try_insert("foo.bar", "bar");

        assert_eq!(log.get("foo.bar"), Some(&"foo".into()));
        assert_eq!(log.get_flat("foo.bar"), None);
    }

    #[test]
    fn try_insert_flat() {
        let mut log = LogEvent::default();

        log.try_insert_flat("foo", "foo");

        assert_eq!(log.get_flat("foo"), Some(&"foo".into()));
    }

    #[test]
    fn try_insert_flat_existing() {
        let mut log = LogEvent::default();
        log.insert_flat("foo", "foo");

        log.try_insert_flat("foo", "bar");

        assert_eq!(log.get_flat("foo"), Some(&"foo".into()));
    }

    #[test]
    fn try_insert_flat_dotted() {
        let mut log = LogEvent::default();

        log.try_insert_flat("foo.bar", "foo");

        assert_eq!(log.get_flat("foo.bar"), Some(&"foo".into()));
        assert_eq!(log.get("foo.bar"), None);
    }

    #[test]
    fn try_insert_flat_existing_dotted() {
        let mut log = LogEvent::default();
        log.insert_flat("foo.bar", "foo");

        log.try_insert_flat("foo.bar", "bar");

        assert_eq!(log.get_flat("foo.bar"), Some(&"foo".into()));
        assert_eq!(log.get("foo.bar"), None);
    }

    // This test iterates over the `tests/data/fixtures/log_event` folder and:
    //
    //   * Ensures the EventLog parsed from bytes and turned into a
    //   serde_json::Value are equal to the item being just plain parsed as
    //   json.
    //
    // Basically: This test makes sure we aren't mutilating any content users
    // might be sending.
    #[test]
    fn json_value_to_vector_log_event_to_json_value() {
        const FIXTURE_ROOT: &str = "tests/data/fixtures/log_event";

        std::fs::read_dir(FIXTURE_ROOT)
            .unwrap()
            .for_each(|fixture_file| match fixture_file {
                Ok(fixture_file) => {
                    let path = fixture_file.path();
                    tracing::trace!(?path, "Opening.");
                    let serde_value = open_fixture(&path).unwrap();

                    let vector_value = LogEvent::try_from(serde_value.clone()).unwrap();
                    let serde_value_again: serde_json::Value = vector_value.try_into().unwrap();

                    assert_eq!(serde_value, serde_value_again);
                }
                _ => panic!("This test should never read Err'ing test fixtures."),
            });
    }

    fn assert_merge_value(
        current: impl Into<Value>,
        incoming: impl Into<Value>,
        expected: impl Into<Value>,
    ) {
        let mut merged = current.into();
        merged.merge(incoming.into());
        assert_eq!(merged, expected.into());
    }

    #[test]
    fn merge_value_works_correctly() {
        assert_merge_value("hello ", "world", "hello world");

        assert_merge_value(true, false, false);
        assert_merge_value(false, true, true);

        assert_merge_value("my_val", true, true);
        assert_merge_value(true, "my_val", "my_val");

        assert_merge_value(1, 2, 2);
    }

    #[test]
    fn merge_event_combines_values_accordingly() {
        // Specify the fields that will be merged.
        // Only the ones listed will be merged from the `incoming` event
        // to the `current`.
        let fields_to_merge = vec![
            "merge".to_string(),
            "merge_a".to_string(),
            "merge_b".to_string(),
            "merge_c".to_string(),
        ];

        let current = {
            let mut log = LogEvent::default();

            log.insert("merge", "hello "); // will be concatenated with the `merged` from `incoming`.
            log.insert("do_not_merge", "my_first_value"); // will remain as is, since it's not selected for merging.

            log.insert("merge_a", true); // will be overwritten with the `merge_a` from `incoming` (since it's a non-bytes kind).
            log.insert("merge_b", 123i64); // will be overwritten with the `merge_b` from `incoming` (since it's a non-bytes kind).

            log.insert("a", true); // will remain as is since it's not selected for merge.
            log.insert("b", 123i64); // will remain as is since it's not selected for merge.

            // `c` is not present in the `current`, and not selected for merge,
            // so it won't be included in the final event.

            log
        };

        let incoming = {
            let mut log = LogEvent::default();

            log.insert("merge", "world"); // will be concatenated to the `merge` from `current`.
            log.insert("do_not_merge", "my_second_value"); // will be ignored, since it's not selected for merge.

            log.insert("merge_b", 456i64); // will be merged in as `456`.
            log.insert("merge_c", false); // will be merged in as `false`.

            // `a` will remain as-is, since it's not marked for merge and
            // neither is it specified in the `incoming` event.
            log.insert("b", 456i64); // `b` not marked for merge, will not change.
            log.insert("c", true); // `c` not marked for merge, will be ignored.

            log
        };

        let mut merged = current;
        merged.merge(incoming, &fields_to_merge);

        let expected = {
            let mut log = LogEvent::default();
            log.insert("merge", "hello world");
            log.insert("do_not_merge", "my_first_value");
            log.insert("a", true);
            log.insert("b", 123i64);
            log.insert("merge_a", true);
            log.insert("merge_b", 456i64);
            log.insert("merge_c", false);
            log
        };

        vector_common::assert_event_data_eq!(merged, expected);
    }
}<|MERGE_RESOLUTION|>--- conflicted
+++ resolved
@@ -115,8 +115,6 @@
         util::log::get(self.as_map(), key.as_ref())
     }
 
-<<<<<<< HEAD
-    #[instrument(level = "trace", skip(self, meaning), fields(meaning = %meaning.as_ref()))]
     pub fn get_by_meaning(&self, meaning: impl AsRef<str>) -> Option<&Value> {
         self.metadata()
             .schema_definition()
@@ -124,9 +122,6 @@
             .and_then(|path| self.fields.get_by_path(path))
     }
 
-    #[instrument(level = "trace", skip(self, key), fields(key = %key.as_ref()))]
-=======
->>>>>>> 615ef4e2
     pub fn get_flat(&self, key: impl AsRef<str>) -> Option<&Value> {
         self.as_map().get(key.as_ref())
     }
