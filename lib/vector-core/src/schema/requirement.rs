--- conflicted
+++ resolved
@@ -52,14 +52,9 @@
     }
 
     /// Add a restriction to the schema.
-<<<<<<< HEAD
+    #[must_use]
     pub fn required_meaning(mut self, meaning: &'static str, kind: Kind) -> Self {
         self.insert_meaning(meaning, kind, false);
-=======
-    #[must_use]
-    pub fn require_meaning(mut self, meaning: &'static str, kind: Kind) -> Self {
-        self.meaning.insert(meaning, kind);
->>>>>>> 58dcd7fb
         self
     }
 
