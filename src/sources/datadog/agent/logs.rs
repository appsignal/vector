--- conflicted
+++ resolved
@@ -12,13 +12,8 @@
     event::Event,
     internal_events::EventsReceived,
     sources::{
-<<<<<<< HEAD
         datadog::agent::{self, handle_request, ApiKeyQueryParams, DatadogAgentSource, LogMsg},
-        util::{ErrorMessage, StreamDecodingError},
-=======
-        datadog::agent::{self, handle_request, ApiKeyQueryParams, DatadogAgentSource},
         util::ErrorMessage,
->>>>>>> 58dcd7fb
     },
     SourceSender,
 };
