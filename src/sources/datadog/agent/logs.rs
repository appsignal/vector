--- conflicted
+++ resolved
@@ -105,25 +105,14 @@
                 Ok(Some((events, _byte_size))) => {
                     for mut event in events {
                         if let Event::Log(ref mut log) = event {
-<<<<<<< HEAD
                             log.try_insert_flat("status", status.clone());
                             log.try_insert_flat("timestamp", timestamp);
                             log.try_insert_flat("hostname", hostname.clone());
                             log.try_insert_flat("service", service.clone());
                             log.try_insert_flat("ddsource", ddsource.clone());
                             log.try_insert_flat("ddtags", ddtags.clone());
-                            log.try_insert_flat(
-                                source.log_schema_source_type_key,
-=======
-                            log.try_insert(path!("status"), message.status.clone());
-                            log.try_insert(path!("timestamp"), message.timestamp);
-                            log.try_insert(path!("hostname"), message.hostname.clone());
-                            log.try_insert(path!("service"), message.service.clone());
-                            log.try_insert(path!("ddsource"), message.ddsource.clone());
-                            log.try_insert(path!("ddtags"), message.ddtags.clone());
                             log.try_insert(
                                 path!(source.log_schema_source_type_key),
->>>>>>> 83bd797f
                                 Bytes::from("datadog_agent"),
                             );
                             log.try_insert(path!(source.log_schema_timestamp_key), now);
