use std::{
    env,
    fmt::{Display, Formatter},
};

use futures_util::{future::BoxFuture, stream::FuturesOrdered, Future, StreamExt};
use http::Request;
use hyper::{header::LOCATION, Body, StatusCode};
use indexmap::IndexMap;
use rand::Rng;
use serde::{Deserialize, Serialize};
use tokio::{
    sync::mpsc::{self},
    time::{sleep, Duration},
};
use url::{ParseError, Url};
use vector_core::config::proxy::ProxyConfig;

use super::{
    load_source_from_paths, process_paths, ComponentKey, Config, ConfigPath, OutputId, SinkOuter,
    SourceOuter, TransformOuter,
};
use crate::{
    built_info,
    common::datadog::{get_api_base_endpoint, Region},
    http::{HttpClient, HttpError},
    sinks::{
        datadog::{logs::DatadogLogsConfig, metrics::DatadogMetricsConfig},
        util::retries::ExponentialBackoff,
    },
    sources::{
        host_metrics::{self, HostMetricsConfig},
        internal_logs::InternalLogsConfig,
        internal_metrics::InternalMetricsConfig,
    },
    transforms::remap::RemapConfig,
};

static HOST_METRICS_KEY: &str = "#datadog_host_metrics";
static TAG_METRICS_KEY: &str = "#datadog_tag_metrics";
static TAG_LOGS_KEY: &str = "#datadog_tag_logs";
static INTERNAL_METRICS_KEY: &str = "#datadog_internal_metrics";
static INTERNAL_LOGS_KEY: &str = "#datadog_internal_logs";
static DATADOG_METRICS_KEY: &str = "#datadog_metrics";
static DATADOG_LOGS_KEY: &str = "#datadog_logs";

static DATADOG_REPORTING_PRODUCT: &str = "Datadog Observability Pipelines";
static DATADOG_REPORTING_PATH_STUB: &str = "/api/unstable/observability_pipelines/configuration";

#[derive(Debug, Deserialize, Serialize, PartialEq, Clone)]
#[serde(deny_unknown_fields)]
pub struct Options {
    #[serde(default = "default_enabled")]
    pub enabled: bool,

    #[serde(default = "default_enable_logs_reporting")]
    pub enable_logs_reporting: bool,

    #[serde(default)]
    site: Option<String>,
    region: Option<Region>,
    endpoint: Option<String>,

    #[serde(default)]
    pub api_key: Option<String>,

    pub application_key: String,
    pub configuration_key: String,

    #[serde(default = "default_reporting_interval_secs")]
    pub reporting_interval_secs: f64,

    #[serde(default = "default_max_retries")]
    pub max_retries: u32,

    #[serde(
        default,
        skip_serializing_if = "crate::serde::skip_serializing_if_default"
    )]
    proxy: ProxyConfig,

    tags: Option<IndexMap<String, String>>,
}

impl Default for Options {
    fn default() -> Self {
        Self {
            enabled: default_enabled(),
            enable_logs_reporting: default_enable_logs_reporting(),
            site: None,
            region: None,
            endpoint: None,
            api_key: None,
            application_key: "".to_owned(),
            configuration_key: "".to_owned(),
            reporting_interval_secs: default_reporting_interval_secs(),
            max_retries: default_max_retries(),
            proxy: ProxyConfig::default(),
            tags: None,
        }
    }
}

/// By default, the Datadog feature is enabled.
const fn default_enabled() -> bool {
    true
}

/// By default, internal logs are reported to Datadog.
const fn default_enable_logs_reporting() -> bool {
    true
}

/// By default, report to Datadog every 5 seconds.
const fn default_reporting_interval_secs() -> f64 {
    5.0
}

/// By default, keep retrying (recoverable) failed reporting
const fn default_max_retries() -> u32 {
    u32::MAX
}

/// Enterprise error, relevant to an upstream caller.
pub enum EnterpriseError {
    Disabled,
    MissingApiKey,
}

/// Holds data required to authorize a request to the Datadog OP reporting endpoint.
struct PipelinesAuth<'a> {
    api_key: &'a str,
    application_key: &'a str,
}

/// Holds the relevant fields for reporting a configuration to Datadog Observability Pipelines.
struct PipelinesStrFields<'a> {
    config_version_hash: &'a str,
    vector_version: &'a str,
}

/// Top-level struct representing the field structure for reporting a config to Datadog OP.
#[derive(Debug, Serialize)]
struct PipelinesVersionPayload<'a> {
    data: PipelinesData<'a>,
}

#[derive(Debug, Serialize)]
struct PipelinesData<'a> {
    attributes: PipelinesAttributes<'a>,
    r#type: &'a str,
}

#[derive(Debug, Serialize)]
struct PipelinesAttributes<'a> {
    config_hash: &'a str,
    vector_version: &'a str,
    config: &'a toml::value::Table,
}

/// Internal reporting error, necessary to determine the severity of an error response.
enum ReportingError {
    Http(HttpError),
    StatusCode(StatusCode),
    EndpointError(ParseError),
    TooManyRedirects,
    InvalidRedirectUrl,
    MaxRetriesReached,
}

impl Display for ReportingError {
    fn fmt(&self, f: &mut Formatter<'_>) -> std::fmt::Result {
        match self {
            Self::Http(err) => write!(f, "{}", err),
            Self::StatusCode(status) => {
                write!(
                    f,
                    "Request was unsuccessful and could not be retried: {}",
                    status
                )
            }
            Self::EndpointError(err) => write!(f, "{}", err),
            Self::TooManyRedirects => {
                write!(f, "Too many redirects from the server")
            }
            Self::InvalidRedirectUrl => write!(f, "Server responded with an invalid redirect URL"),
            Self::MaxRetriesReached => write!(f, "Maximum number of retries reached"),
        }
    }
}

/// Exponential backoff with random jitter for retrying configuration reporting
struct ReportingRetryBackoff {
    backoff: ExponentialBackoff,
}

impl ReportingRetryBackoff {
    /// Retry every 2^n seconds with a maximum delay of 60 seconds (and any
    /// additional jitter)
    const fn new() -> Self {
        let backoff = ExponentialBackoff::from_millis(2)
            .factor(1000)
            .max_delay(Duration::from_secs(60));

        Self { backoff }
    }

    /// Wait before retrying as determined by the backoff and jitter
    async fn wait(&mut self) {
        let retry_backoff = self.next().unwrap();
        info!(
            "Retrying configuration reporting to {} in {} seconds.",
            DATADOG_REPORTING_PRODUCT,
            retry_backoff.as_secs_f32()
        );
        sleep(retry_backoff).await;
    }
}

impl Iterator for ReportingRetryBackoff {
    type Item = Duration;

    fn next(&mut self) -> Option<Self::Item> {
        let jitter_milliseconds = Duration::from_millis(rand::thread_rng().gen_range(0..1000));
        Some(
            self.backoff
                .next()
                .unwrap()
                .saturating_add(jitter_milliseconds),
        )
    }
}

impl<'a> PipelinesVersionPayload<'a> {
    /// Create a new Pipelines reporting payload from a config and string fields.
    const fn new(config: &'a toml::value::Table, fields: &PipelinesStrFields<'a>) -> Self {
        Self {
            data: PipelinesData {
                attributes: PipelinesAttributes {
                    config_hash: fields.config_version_hash,
                    vector_version: fields.vector_version,
                    config,
                },
                r#type: "pipelines_configuration_version",
            },
        }
    }

    /// Helper method to serialize payload as a JSON string.
    fn json_string(&self) -> String {
        serde_json::to_string(self)
            .expect("couldn't serialize Pipelines fields to JSON. Please report")
    }
}

#[derive(Clone)]
pub(crate) struct EnterpriseMetadata {
    pub opts: Options,
    pub api_key: String,
    pub config_version: String,
}

impl TryFrom<&Config> for EnterpriseMetadata {
    type Error = EnterpriseError;

    fn try_from(value: &Config) -> Result<Self, Self::Error> {
        // Only valid if a [enterprise] section is present in config.
        let opts = match value.enterprise.clone() {
            Some(opts) => opts,
            _ => return Err(EnterpriseError::Disabled),
        };

<<<<<<< HEAD
    // Get the configuration version hash.
    let version_hash = config.version.clone().expect("Config should be versioned");

    // Get the Vector version. This is reported to Pipelines along with a config hash.
    let vector_version = crate::get_version();

    // Report the internal configuration to Datadog Observability Pipelines.
    // First, we need to create a JSON representation of config, based on the original files
    // that Vector was spawned with.
    let (table, _) = process_paths(config_paths)
        .map(|paths| load_source_from_paths(&paths).ok())
        .flatten()
        .expect("Couldn't load source from config paths. Please report.");

    // Set the relevant fields needed to report a config to Datadog. This is a struct rather than
    // exploding as func arguments to avoid confusion with multiple &str fields.
    let fields = PipelinesStrFields {
        config_version_hash: version_hash.as_ref(),
        vector_version: &vector_version,
    };
=======
        // Return early if the feature isn't enabled.
        if !opts.enabled {
            return Err(EnterpriseError::Disabled);
        }
>>>>>>> be6eab6c

        let api_key = match &opts.api_key {
            // API key provided explicitly.
            Some(api_key) => api_key.clone(),
            // No API key; attempt to get it from the environment.
            None => match env::var("DATADOG_API_KEY").or_else(|_| env::var("DD_API_KEY")) {
                Ok(api_key) => api_key,
                _ => return Err(EnterpriseError::MissingApiKey),
            },
        };

        info!(
            "Datadog API key provided. Integration with {} is enabled.",
            DATADOG_REPORTING_PRODUCT
        );

<<<<<<< HEAD
    // Datadog uses a JSON:API, so we'll serialize the config to a JSON
    let payload = PipelinesVersionPayload::new(&table, &fields);

    select! {
        biased;
        Ok(SignalTo::Shutdown | SignalTo::Quit) = signal_rx.recv() => return Err(PipelinesError::Interrupt),
        report = report_serialized_config_to_datadog(&client, &endpoint, &auth, &payload, datadog.max_retries) => {
            match report {
                Ok(()) => {
                    info!(
                        "Vector config {} successfully reported to {}.",
                        &version_hash, DATADOG_REPORTING_PRODUCT
                    );
                }
                Err(err) => {
                    error!(
                        err = ?err.to_string(),
                        "Could not report Vector config to {}.", DATADOG_REPORTING_PRODUCT
                    );

                    if datadog.exit_on_fatal_error {
                        return Err(PipelinesError::FatalCouldNotReportConfig);
                    } else {
                        return Err(PipelinesError::CouldNotReportConfig);
=======
        // Get the configuration version. In DD Pipelines, this is referred to as the 'config hash'.
        let config_version = value.version.clone().expect("Config should be versioned");

        Ok(Self {
            opts,
            api_key,
            config_version,
        })
    }
}

pub struct EnterpriseReporter<T> {
    reporting_tx: mpsc::UnboundedSender<T>,
}

impl<T> EnterpriseReporter<T>
where
    T: Future<Output = ()> + Send + 'static,
{
    pub fn new() -> Self {
        let (reporting_tx, mut reporting_rx) = mpsc::unbounded_channel();

        // A long running task to report configurations in order
        tokio::spawn(async move {
            let mut pending_reports = FuturesOrdered::new();
            loop {
                tokio::select! {
                    maybe_report = reporting_rx.recv() => {
                        match maybe_report {
                            Some(report) => pending_reports.push(report),
                            None => break,
                        }
                    }
                    _ = pending_reports.next(), if !pending_reports.is_empty() => {
>>>>>>> be6eab6c
                    }
                }
            }
        });

        Self { reporting_tx }
    }

<<<<<<< HEAD
    setup_metrics_reporting(config, &datadog, api_key.clone(), version_hash.clone());

    if datadog.enable_logs_reporting {
        setup_logs_reporting(config, &datadog, api_key, version_hash);
=======
    pub fn send(&self, reporting_task: T) {
        if let Err(err) = self.reporting_tx.send(reporting_task) {
            error!(
                %err,
                "Unable to report configuration due to internal Vector issue.",
            );
        }
    }
}

impl<T> Default for EnterpriseReporter<T>
where
    T: Future<Output = ()> + Send + 'static,
{
    fn default() -> Self {
        Self::new()
>>>>>>> be6eab6c
    }
}

/// Report a configuration in a reloading context.
///
/// Returns an [`EnterpriseReporter`] if one was not provided.
pub(crate) fn report_on_reload(
    config: &mut Config,
    metadata: EnterpriseMetadata,
    config_paths: Vec<ConfigPath>,
    enterprise: Option<&EnterpriseReporter<BoxFuture<'static, ()>>>,
) -> Option<EnterpriseReporter<BoxFuture<'static, ()>>> {
    attach_enterprise_components(config, &metadata);

    let enterprise = match enterprise {
        Some(enterprise) => {
            enterprise.send(report_configuration(config_paths, metadata));
            None
        }
        None => {
            let enterprise = EnterpriseReporter::new();
            enterprise.send(report_configuration(config_paths, metadata));
            Some(enterprise)
        }
    };

    enterprise
}

pub(crate) fn attach_enterprise_components(config: &mut Config, metadata: &EnterpriseMetadata) {
    let api_key = metadata.api_key.clone();
    let config_version = metadata.config_version.clone();

    setup_metrics_reporting(
        config,
        &metadata.opts,
        api_key.clone(),
        config_version.clone(),
    );

    if metadata.opts.enable_logs_reporting {
        setup_logs_reporting(config, &metadata.opts, api_key, config_version);
    }
}

fn setup_logs_reporting(
    config: &mut Config,
    datadog: &Options,
    api_key: String,
    version_hash: String,
) {
    let tag_logs_id = OutputId::from(ComponentKey::from(TAG_LOGS_KEY));
    let internal_logs_id = OutputId::from(ComponentKey::from(INTERNAL_LOGS_KEY));
    let datadog_logs_id = ComponentKey::from(DATADOG_LOGS_KEY);

    let internal_logs = InternalLogsConfig {
        ..Default::default()
    };

    let custom_logs_tags_vrl = datadog
        .tags
        .as_ref()
        .map_or("".to_string(), |tags| convert_tags_to_vrl(tags, false));

    let configuration_key = &datadog.configuration_key;
    let vector_version = crate::vector_version();
    let build_arch = built_info::TARGET_ARCH;
    let build_os = built_info::TARGET_OS;
    let build_vendor = built_info::TARGET_VENDOR;
    let tag_logs = RemapConfig {
        source: Some(format!(
            r#"
            .ddsource = "vector"
            .vector = {{
                "configuration_key": "{configuration_key}",
                "version_hash": "{version_hash}",
                "version": "{vector_version}",
                "arch": "{build_arch}",
                "os": "{build_os}",
                "vendor": "{build_vendor}"
            }}
            {}
        "#,
            custom_logs_tags_vrl,
        )),
        ..Default::default()
    };

    // Create a Datadog logs sink to consume and emit internal logs.
    let datadog_logs = DatadogLogsConfig {
        default_api_key: api_key,
        endpoint: datadog.endpoint.clone(),
        site: datadog.site.clone(),
        region: datadog.region,
        enterprise: true,
        ..Default::default()
    };

    config.sources.insert(
        internal_logs_id.component.clone(),
        SourceOuter::new(internal_logs),
    );

    config.transforms.insert(
        tag_logs_id.component.clone(),
        TransformOuter::new(vec![internal_logs_id], tag_logs),
    );

    config.sinks.insert(
        datadog_logs_id,
        SinkOuter::new(vec![tag_logs_id], Box::new(datadog_logs)),
    );
}

fn setup_metrics_reporting(
    config: &mut Config,
    datadog: &Options,
    api_key: String,
    version_hash: String,
) {
    let host_metrics_id = OutputId::from(ComponentKey::from(HOST_METRICS_KEY));
    let tag_metrics_id = OutputId::from(ComponentKey::from(TAG_METRICS_KEY));
    let internal_metrics_id = OutputId::from(ComponentKey::from(INTERNAL_METRICS_KEY));
    let datadog_metrics_id = ComponentKey::from(DATADOG_METRICS_KEY);

    // Create internal sources for host and internal metrics. We're using distinct sources here and
    // not attempting to reuse existing ones, to configure according to enterprise requirements.
    let host_metrics = HostMetricsConfig {
        namespace: host_metrics::Namespace::from(Some("pipelines".to_owned())),
        scrape_interval_secs: datadog.reporting_interval_secs,
        ..Default::default()
    };

    let internal_metrics = InternalMetricsConfig {
        namespace: Some("pipelines".to_owned()),
        scrape_interval_secs: datadog.reporting_interval_secs,
        ..Default::default()
    };

    let custom_metric_tags_vrl = datadog
        .tags
        .as_ref()
        .map_or("".to_string(), |tags| convert_tags_to_vrl(tags, true));

    let configuration_key = &datadog.configuration_key;
    let vector_version = crate::vector_version();
    let tag_metrics = RemapConfig {
        source: Some(format!(
            r#"
            .tags.version_hash = "{version_hash}"
            .tags.configuration_key = "{configuration_key}"
            .tags.vector_version = "{vector_version}"
            {}
        "#,
            custom_metric_tags_vrl
        )),
        ..Default::default()
    };

    // Create a Datadog metrics sink to consume and emit internal + host metrics.
    let datadog_metrics = DatadogMetricsConfig {
        default_api_key: api_key,
        endpoint: datadog.endpoint.clone(),
        site: datadog.site.clone(),
        region: datadog.region,
        ..Default::default()
    };

    config.sources.insert(
        host_metrics_id.component.clone(),
        SourceOuter::new(host_metrics),
    );
    config.sources.insert(
        internal_metrics_id.component.clone(),
        SourceOuter::new(internal_metrics),
    );

    config.transforms.insert(
        tag_metrics_id.component.clone(),
        TransformOuter::new(vec![host_metrics_id, internal_metrics_id], tag_metrics),
    );

    config.sinks.insert(
        datadog_metrics_id,
        SinkOuter::new(vec![tag_metrics_id], Box::new(datadog_metrics)),
    );
}

/// Converts user configured tags to VRL source code for adding tags/fields to
/// events
fn convert_tags_to_vrl(tags: &IndexMap<String, String>, is_metric: bool) -> String {
    let json_tags = serde_json::to_string(&tags).unwrap();
    if is_metric {
        format!(r#".tags = merge(.tags, {}, deep: true)"#, json_tags)
    } else {
        format!(r#". = merge(., {}, deep: true)"#, json_tags)
    }
}

/// Report the internal configuration to Datadog Observability Pipelines.
pub(crate) fn report_configuration(
    config_paths: Vec<ConfigPath>,
    metadata: EnterpriseMetadata,
) -> BoxFuture<'static, ()> {
    let fut = async move {
        let EnterpriseMetadata {
            api_key,
            config_version,
            opts,
        } = metadata;

        // Get the Vector version. This is reported to Pipelines along with a config hash.
        let vector_version = crate::get_version();

        // We need to create a JSON representation of config, based on the original files
        // that Vector was spawned with.
        let (table, _) = process_paths(&config_paths)
            .map(|paths| load_source_from_paths(&paths).ok())
            .flatten()
            .expect("Couldn't load source from config paths. Please report.");

        // Set the relevant fields needed to report a config to Datadog. This is a struct rather than
        // exploding as func arguments to avoid confusion with multiple &str fields.
        let fields = PipelinesStrFields {
            config_version: config_version.as_ref(),
            vector_version: &vector_version,
        };

        // Set the Datadog authorization fields. There's an API and app key, to allow read/write
        // access in tandem with RBAC on the Datadog side.
        let auth = PipelinesAuth {
            api_key: &api_key,
            application_key: &opts.application_key,
        };

        // Create a HTTP client for posting a Vector version to Datadog OP. This will
        // respect any proxy settings provided in top-level config.
        let client = HttpClient::new(None, &opts.proxy)
            .expect("couldn't instrument Datadog HTTP client. Please report");

        // Endpoint to report a config to Datadog OP.
        let endpoint = get_reporting_endpoint(
            opts.endpoint.as_ref(),
            opts.site.as_ref(),
            opts.region,
            &opts.configuration_key,
        );
        // Datadog uses a JSON:API, so we'll serialize the config to a JSON
        let payload = PipelinesVersionPayload::new(&table, &fields);

        match report_serialized_config_to_datadog(
            &client,
            &endpoint,
            &auth,
            &payload,
            opts.max_retries,
        )
        .await
        {
            Ok(()) => {
                info!(
                    "Vector config {} successfully reported to {}.",
                    &config_version, DATADOG_REPORTING_PRODUCT
                );
            }
            Err(err) => {
                error!(
                    err = ?err.to_string(),
                    "Could not report Vector config to {}.", DATADOG_REPORTING_PRODUCT
                );
            }
        }
    };

    Box::pin(fut)
}

/// Returns the full URL endpoint of where to POST a Datadog Vector configuration.
fn get_reporting_endpoint(
    endpoint: Option<&String>,
    site: Option<&String>,
    region: Option<Region>,
    configuration_key: &str,
) -> String {
    format!(
        "{}{}/{}/versions",
        get_api_base_endpoint(endpoint, site, region),
        DATADOG_REPORTING_PATH_STUB,
        configuration_key
    )
}

/// Build a POST request for reporting a Vector config to Datadog OP.
fn build_request<'a>(
    endpoint: &Url,
    auth: &'a PipelinesAuth,
    payload: &'a PipelinesVersionPayload,
) -> Request<Body> {
    Request::post(endpoint.to_string())
        .header("DD-API-KEY", auth.api_key)
        .header("DD-APPLICATION-KEY", auth.application_key)
        .body(Body::from(payload.json_string()))
        .unwrap_or_else(|_| {
            panic!(
                "couldn't create {} HTTP request. Please report",
                DATADOG_REPORTING_PRODUCT
            )
        })
}

/// Reports a JSON serialized Vector config to Datadog, for use with Observability Pipelines.
async fn report_serialized_config_to_datadog<'a>(
    client: &'a HttpClient,
    endpoint: &'a str,
    auth: &'a PipelinesAuth<'a>,
    payload: &'a PipelinesVersionPayload<'a>,
    max_retries: u32,
) -> Result<(), ReportingError> {
    info!(
        "Attempting to report configuration to {}.",
        DATADOG_REPORTING_PRODUCT
    );

    let mut endpoint = Url::parse(endpoint).map_err(ReportingError::EndpointError)?;
    let mut redirected = false;
    let mut backoff = ReportingRetryBackoff::new();
    let mut retries = 0;

    while retries < max_retries {
        retries += 1;
        let req = build_request(&endpoint, auth, payload);
        let res = client.send(req).await;
        if let Err(HttpError::CallRequest { source: error }) = &res {
            // Retry on request timeouts and network issues
            if error.is_timeout() {
                info!(message = "Configuration reporting request timed out.", error = %error);
                backoff.wait().await;
                continue;
            } else if error.is_connect() {
                warn!(error = %error, "Configuration reporting connection issue.");
                backoff.wait().await;
                continue;
            }
        }
        let res = res.map_err(ReportingError::Http)?;
        let status = res.status();

        // Follow redirection responses a maximum of one time.
        if status.is_redirection() && !redirected {
            redirected = true;
            // A `Location` header could contain a relative path. To guard against that, we'll
            // join the location to the original URL to get a new absolute path.
            endpoint = endpoint
                .join(
                    res.headers()
                        .get(LOCATION)
                        .ok_or(ReportingError::InvalidRedirectUrl)?
                        .to_str()
                        .map_err(|_| ReportingError::InvalidRedirectUrl)?,
                )
                .map_err(ReportingError::EndpointError)?;
            info!(message = "Configuration reporting request redirected.", endpoint = %endpoint);
            continue;
        } else if status.is_redirection() && redirected {
            return Err(ReportingError::TooManyRedirects);
        } else if status.is_client_error() || status.is_server_error() {
            info!(message = "Encountered retriable error.", status = %status);
            backoff.wait().await;
            continue;
        } else if status.is_success() {
            return Ok(());
        } else {
            return Err(ReportingError::StatusCode(status));
        }
    }

    Err(ReportingError::MaxRetriesReached)
}

#[cfg(all(test, feature = "enterprise-tests"))]
mod test {
    use std::{
        collections::BTreeMap, io::Write, net::TcpListener, path::PathBuf, str::FromStr, thread,
        time::Duration,
    };

    use http::StatusCode;
    use indexmap::IndexMap;
    use indoc::formatdoc;
    use tokio::time::sleep;
    use value::Kind;
    use vector_common::btreemap;
    use vector_core::config::proxy::ProxyConfig;
    use wiremock::{matchers, Mock, MockServer, ResponseTemplate};

    use super::{
        report_serialized_config_to_datadog, PipelinesAuth, PipelinesStrFields,
        PipelinesVersionPayload,
    };
    use crate::{
        app::Application,
        cli::{Color, LogFormat, Opts, RootOpts},
        config::enterprise::{convert_tags_to_vrl, default_max_retries},
        http::HttpClient,
        metrics,
        test_util::next_addr,
    };

    const fn get_pipelines_auth() -> PipelinesAuth<'static> {
        PipelinesAuth {
            api_key: "api_key",
            application_key: "application_key",
        }
    }

    const fn get_pipelines_fields() -> PipelinesStrFields<'static> {
        PipelinesStrFields {
            config_version_hash: "config_version",
            vector_version: "vector_version",
        }
    }

    /// This mocked server will reply with the configured status code 3 times
    /// before falling back to a 200 OK
    async fn build_test_server_error_and_recover(status_code: StatusCode) -> MockServer {
        let mock_server = MockServer::start().await;

        Mock::given(matchers::method("POST"))
            .respond_with(ResponseTemplate::new(status_code))
            .up_to_n_times(3)
            .with_priority(1)
            .mount(&mock_server)
            .await;

        Mock::given(matchers::method("POST"))
            .respond_with(ResponseTemplate::new(StatusCode::OK))
            .with_priority(2)
            .mount(&mock_server)
            .await;

        mock_server
    }

    fn get_vector_config_file(config: impl Into<String>) -> tempfile::NamedTempFile {
        let mut file = tempfile::NamedTempFile::new().unwrap();
        let _ = writeln!(file, "{}", config.into());
        file
    }

    fn get_root_opts(config_path: PathBuf) -> RootOpts {
        RootOpts {
            config_paths: vec![config_path],
            config_dirs: vec![],
            config_paths_toml: vec![],
            config_paths_json: vec![],
            config_paths_yaml: vec![],
            require_healthy: None,
            threads: None,
            verbose: 0,
            quiet: 3,
            log_format: LogFormat::from_str("text").unwrap(),
            color: Color::from_str("auto").unwrap(),
            watch_config: false,
        }
    }

    #[tokio::test]
    async fn retry_on_specific_client_error_status_codes() {
        let server = build_test_server_error_and_recover(StatusCode::REQUEST_TIMEOUT).await;

        let endpoint = server.uri();
        let client =
            HttpClient::new(None, &ProxyConfig::default()).expect("Failed to create http client");
        let auth = get_pipelines_auth();
        let fields = get_pipelines_fields();
        let config = toml::map::Map::new();
        let payload = PipelinesVersionPayload::new(&config, &fields);

        assert!(report_serialized_config_to_datadog(
            &client,
            endpoint.as_ref(),
            &auth,
            &payload,
            default_max_retries()
        )
        .await
        .is_ok());
    }

    #[tokio::test]
    async fn retry_on_server_error_status_codes() {
        let server = build_test_server_error_and_recover(StatusCode::INTERNAL_SERVER_ERROR).await;

        let endpoint = server.uri();
        let client =
            HttpClient::new(None, &ProxyConfig::default()).expect("Failed to create http client");
        let auth = get_pipelines_auth();
        let fields = get_pipelines_fields();
        let config = toml::map::Map::new();
        let payload = PipelinesVersionPayload::new(&config, &fields);

        assert!(report_serialized_config_to_datadog(
            &client,
            endpoint.as_ref(),
            &auth,
            &payload,
            default_max_retries()
        )
        .await
        .is_ok());
    }

    #[tokio::test]
    async fn retry_on_loss_of_network_connection() {
        let addr = next_addr();
        let endpoint = format!("http://{}:{}", addr.ip(), addr.port());

        let report = tokio::spawn(async move {
            let client = HttpClient::new(None, &ProxyConfig::default())
                .expect("Failed to create http client");
            let auth = get_pipelines_auth();
            let fields = get_pipelines_fields();
            let config = toml::map::Map::new();
            let payload = PipelinesVersionPayload::new(&config, &fields);

            report_serialized_config_to_datadog(
                &client,
                endpoint.as_ref(),
                &auth,
                &payload,
                default_max_retries(),
            )
            .await
        });
        sleep(Duration::from_secs(2)).await;

        // The server is completely unavailable when initially reporting to
        // simulate a network/connection failure
        let listener = TcpListener::bind(addr).unwrap();
        let server = MockServer::builder().listener(listener).start().await;
        Mock::given(matchers::method("POST"))
            .respond_with(ResponseTemplate::new(StatusCode::OK))
            .mount(&server)
            .await;

        let res = report.await.unwrap();
        assert!(res.is_ok());
    }

    #[tokio::test]
    async fn error_exceed_max_retries() {
        let server = build_test_server_error_and_recover(StatusCode::INTERNAL_SERVER_ERROR).await;

        let endpoint = server.uri();
        let client =
            HttpClient::new(None, &ProxyConfig::default()).expect("Failed to create http client");
        let auth = get_pipelines_auth();
        let fields = get_pipelines_fields();
        let config = toml::map::Map::new();
        let payload = PipelinesVersionPayload::new(&config, &fields);

        assert!(report_serialized_config_to_datadog(
            &client,
            endpoint.as_ref(),
            &auth,
            &payload,
            1
        )
        .await
        .is_err());
    }

    /// This test asserts that configuration reporting errors do NOT impact the
    /// rest of Vector starting and running.
    ///
    /// In general, Vector should continue operating even in the event that the
    /// enterprise API is down/having issues. Do not modify this behavior
    /// without prior approval.
    #[tokio::test]
    async fn vector_continues_on_reporting_error() {
        let _ = metrics::init_test();

        let server = build_test_server_error_and_recover(StatusCode::NOT_IMPLEMENTED).await;
        let endpoint = server.uri();

        let vector_config = formatdoc! {r#"
            [enterprise]
            application_key = "application_key"
            api_key = "api_key"
            configuration_key = "configuration_key"
            endpoint = "{endpoint}"
            max_retries = 1

            [sources.in]
            type = "demo_logs"
            format = "syslog"
            count = 3

            [sinks.out]
            type = "blackhole"
            inputs = ["*"]
        "#, endpoint=endpoint};

        let config_file = get_vector_config_file(vector_config);

        let opts = Opts {
            root: get_root_opts(config_file.path().to_path_buf()),
            sub_command: None,
        };

        // Spawn a separate thread to avoid nested async runtime errors
        let vector_continued = thread::spawn(|| {
            // Configuration reporting is guaranteed to fail here due to API
            // server issues. However, the app should still start up and run.
            Application::prepare_from_opts(opts).map_or(false, |app| {
                // Finish running the topology to avoid error logs
                app.run();
                true
            })
        })
        .join()
        .unwrap();

        assert!(!server.received_requests().await.unwrap().is_empty());
        assert!(vector_continued);
    }

    #[tokio::test]
    async fn vector_does_not_start_with_enterprise_misconfigured() {
        let _ = metrics::init_test();

        let server = build_test_server_error_and_recover(StatusCode::NOT_IMPLEMENTED).await;
        let endpoint = server.uri();

        let vector_config = formatdoc! {r#"
            [enterprise]
            application_key = "application_key"
            configuration_key = "configuration_key"
            endpoint = "{endpoint}"
            max_retries = 1

            [sources.in]
            type = "demo_logs"
            format = "syslog"
            count = 1
            interval = 0.0

            [sinks.out]
            type = "blackhole"
            inputs = ["*"]
        "#, endpoint=endpoint};

        let config_file = get_vector_config_file(vector_config);

        let opts = Opts {
            root: get_root_opts(config_file.path().to_path_buf()),
            sub_command: None,
        };

        let vector_failed_to_start = thread::spawn(|| {
            // With [enterprise] configured but no API key, starting the app
            // should fail
            Application::prepare_from_opts(opts).is_err()
        })
        .join()
        .unwrap();

        assert!(server.received_requests().await.unwrap().is_empty());
        assert!(vector_failed_to_start);
    }

    #[test]
    fn dynamic_tags_to_remap_config_for_metrics() {
        let tags = IndexMap::from([
            ("pull_request".to_string(), "1234".to_string()),
            ("replica".to_string(), "abcd".to_string()),
            ("variant".to_string(), "baseline".to_string()),
        ]);

        let vrl = convert_tags_to_vrl(&tags, true);
        assert_eq!(
            vrl,
            r#".tags = merge(.tags, {"pull_request":"1234","replica":"abcd","variant":"baseline"}, deep: true)"#
        );
        // We need to set up some state here to inform the VRL compiler that
        // .tags is an object and merge() is thus a safe operation (mimicking
        // the environment this code will actually run in).
        let mut state = vrl::state::ExternalEnv::new_with_kind(Kind::object(btreemap! {
            "tags" => Kind::object(BTreeMap::new()),
        }));
        assert!(
            vrl::compile_with_state(vrl.as_str(), vrl_stdlib::all().as_ref(), &mut state).is_ok()
        );
    }

    #[test]
    fn dynamic_tags_to_remap_config_for_logs() {
        let tags = IndexMap::from([
            ("pull_request".to_string(), "1234".to_string()),
            ("replica".to_string(), "abcd".to_string()),
            ("variant".to_string(), "baseline".to_string()),
        ]);
        let vrl = convert_tags_to_vrl(&tags, false);

        assert_eq!(
            vrl,
            r#". = merge(., {"pull_request":"1234","replica":"abcd","variant":"baseline"}, deep: true)"#
        );
        assert!(vrl::compile(vrl.as_str(), vrl_stdlib::all().as_ref()).is_ok());
    }
}<|MERGE_RESOLUTION|>--- conflicted
+++ resolved
@@ -270,33 +270,10 @@
             _ => return Err(EnterpriseError::Disabled),
         };
 
-<<<<<<< HEAD
-    // Get the configuration version hash.
-    let version_hash = config.version.clone().expect("Config should be versioned");
-
-    // Get the Vector version. This is reported to Pipelines along with a config hash.
-    let vector_version = crate::get_version();
-
-    // Report the internal configuration to Datadog Observability Pipelines.
-    // First, we need to create a JSON representation of config, based on the original files
-    // that Vector was spawned with.
-    let (table, _) = process_paths(config_paths)
-        .map(|paths| load_source_from_paths(&paths).ok())
-        .flatten()
-        .expect("Couldn't load source from config paths. Please report.");
-
-    // Set the relevant fields needed to report a config to Datadog. This is a struct rather than
-    // exploding as func arguments to avoid confusion with multiple &str fields.
-    let fields = PipelinesStrFields {
-        config_version_hash: version_hash.as_ref(),
-        vector_version: &vector_version,
-    };
-=======
         // Return early if the feature isn't enabled.
         if !opts.enabled {
             return Err(EnterpriseError::Disabled);
         }
->>>>>>> be6eab6c
 
         let api_key = match &opts.api_key {
             // API key provided explicitly.
@@ -313,32 +290,6 @@
             DATADOG_REPORTING_PRODUCT
         );
 
-<<<<<<< HEAD
-    // Datadog uses a JSON:API, so we'll serialize the config to a JSON
-    let payload = PipelinesVersionPayload::new(&table, &fields);
-
-    select! {
-        biased;
-        Ok(SignalTo::Shutdown | SignalTo::Quit) = signal_rx.recv() => return Err(PipelinesError::Interrupt),
-        report = report_serialized_config_to_datadog(&client, &endpoint, &auth, &payload, datadog.max_retries) => {
-            match report {
-                Ok(()) => {
-                    info!(
-                        "Vector config {} successfully reported to {}.",
-                        &version_hash, DATADOG_REPORTING_PRODUCT
-                    );
-                }
-                Err(err) => {
-                    error!(
-                        err = ?err.to_string(),
-                        "Could not report Vector config to {}.", DATADOG_REPORTING_PRODUCT
-                    );
-
-                    if datadog.exit_on_fatal_error {
-                        return Err(PipelinesError::FatalCouldNotReportConfig);
-                    } else {
-                        return Err(PipelinesError::CouldNotReportConfig);
-=======
         // Get the configuration version. In DD Pipelines, this is referred to as the 'config hash'.
         let config_version = value.version.clone().expect("Config should be versioned");
 
@@ -373,7 +324,6 @@
                         }
                     }
                     _ = pending_reports.next(), if !pending_reports.is_empty() => {
->>>>>>> be6eab6c
                     }
                 }
             }
@@ -382,12 +332,6 @@
         Self { reporting_tx }
     }
 
-<<<<<<< HEAD
-    setup_metrics_reporting(config, &datadog, api_key.clone(), version_hash.clone());
-
-    if datadog.enable_logs_reporting {
-        setup_logs_reporting(config, &datadog, api_key, version_hash);
-=======
     pub fn send(&self, reporting_task: T) {
         if let Err(err) = self.reporting_tx.send(reporting_task) {
             error!(
@@ -404,7 +348,6 @@
 {
     fn default() -> Self {
         Self::new()
->>>>>>> be6eab6c
     }
 }
 
@@ -629,7 +572,7 @@
         // Set the relevant fields needed to report a config to Datadog. This is a struct rather than
         // exploding as func arguments to avoid confusion with multiple &str fields.
         let fields = PipelinesStrFields {
-            config_version: config_version.as_ref(),
+            config_version_hash: config_version.as_ref(),
             vector_version: &vector_version,
         };
 
